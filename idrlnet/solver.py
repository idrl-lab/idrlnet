"""Solver"""

from collections import ChainMap
import torch
import os
import pathlib
from typing import Dict, List, Union, Tuple, Optional, Callable
from idrlnet.callbacks import SummaryReceiver, HandleResultReceiver
from idrlnet.header import logger
from idrlnet.optim import Optimizable
from idrlnet.data import DataNode, SampleDomain
from idrlnet.net import NetNode
from idrlnet.receivers import Receiver, Notifier, Signal
from idrlnet.variable import Variables, DomainVariables
from idrlnet.graph import VertexTaskPipeline
import idrlnet

__all__ = ["Solver"]


class Solver(Notifier, Optimizable):
    """Instances of the Solver class integrate configurations and handle the computation
    operation during solving PINNs. One problem usually needs one instance to solve.

    :param sample_domains: A tuple of geometry domains used to sample points for training of PINNs.
    :type sample_domains: Tuple[DataNode, ...]
    :param netnodes: A list of neural networks. Trainable computation nodes.
    :type netnodes: List[NetNode]
    :param pdes: A list of partial differential equations. Similar to net nodes, they can evaluateinputs and output
                 results. But they are not trainable.
    :type pdes: Optional[List[PdeNode]]
    :param network_dir: The directory used to automatically load and store ckpt files
    :type network_dir: str
    :param summary_dir: The directory is used for store information about tensorboard. If it is not specified,
                        it will be assigned to network_dir by default.
    :type summary_dir: Optional[str]
    :param max_iter: Max iteration the solver would run.
    :type max_iter: int
    :param save_freq: Frequency of saving ckpt.
    :type save_freq: int
    :param print_freq: Frequency of printing loss.
    :type print_freq: int
    :param loading: By default, it is true. It will try to load ckpt and continue previous training stage.
    :type loading: bool
    :param init_network_dirs: A list of directories for loading pre-trained networks.
    :type init_network_dirs: List[str]
    :param opt_config: Configure one optimizer for all trainable parameters. It is a wrapper of `torch.optim.Optimizer`.
                       One can specify any subclasses of `torch.optim.Optimizer` by
                       expanding the args like:

                       -  `opt_config=dict(optimizer='Adam', lr=0.001)` **by default**.
                       -  `opt_config=dict(optimizer='SGD', lr=0.01, momentum=0.9)`
                       -  `opt_config=dict(optimizer='SparseAdam', lr=0.001, betas=(0.9, 0.999), eps=1e-08)`
                       Note that the opt is Case Sensitive.
    :type opt_config: Dict
    :param schedule_config: Configure one lr scheduler for the optimizer. It is a wrapper of

                            - `torch.optim.lr_scheduler._LRScheduler`. One can specify any subclasses of the class lke:
                            - `schedule_config=dict(scheduler='ExponentialLR', gamma=math.pow(0.95, 0.001))`
                            - `schedule_config=dict(scheduler='StepLR', step_size=30, gamma=0.1)`
                            Note that the scheduler is Case Sensitive.
    :type schedule_config: Dict
    :param result_dir: save the final training domain data. defaults to 'train_domain/results'
    :type result_dir: str
    :param kwargs:
    """

    def __init__(
        self,
        sample_domains: Tuple[Union[DataNode, SampleDomain], ...],
        netnodes: List[NetNode],
        pdes: Optional[List] = None,
        network_dir: str = "./network_dir",
        summary_dir: Optional[str] = None,
        max_iter: int = 1000,
        save_freq: int = 100,
        print_freq: int = 10,
        loading: bool = True,
        init_network_dirs: Optional[List[str]] = None,
        opt_config: Dict = None,
        schedule_config: Dict = None,
        result_dir="train_domain/results",
        **kwargs,
    ):

        self.network_dir: str = network_dir
        self.domain_losses = {domain.name: domain.loss_fn for domain in sample_domains}
        self.netnodes: List[NetNode] = netnodes
        if init_network_dirs:
            self.init_network_dirs = init_network_dirs
        else:
            self.init_network_dirs = []
        self.init_load()

        self.pdes: List = [] if pdes is None else pdes
        pathlib.Path(self.network_dir).mkdir(parents=True, exist_ok=True)
        self.global_step = 0
        self.max_iter = max_iter
        self.save_freq = save_freq
        self.print_freq = print_freq
        try:
            self.parse_configure(
                **{
                    **({"opt_config": opt_config} if opt_config is not None else {}),
                    **(
                        {"schedule_config": schedule_config}
                        if schedule_config is not None
                        else {}
                    ),
                }
            )
        except Exception:
            logger.error("Optimizer configuration failed")
            raise

        if loading:
            try:
                self.load()
            except:
                pass
        self.sample_domains: Tuple[DataNode, ...] = sample_domains
        self.summary_dir = self.network_dir if summary_dir is None else summary_dir
        self.receivers: List[Receiver] = [
            SummaryReceiver(self.summary_dir),
            HandleResultReceiver(result_dir),
        ]

    @property
    def network_dir(self):
        return self._network_dir

    @network_dir.setter
    def network_dir(self, network_dir):
        self._network_dir = network_dir

    @property
    def sample_domains(self):
        return self._sample_domains

    @sample_domains.setter
    def sample_domains(self, sample_domains):
        self._sample_domains = sample_domains
        self._generate_dict_index()
        self.generate_computation_pipeline()

    @property
    def trainable_parameters(self) -> List[torch.nn.parameter.Parameter]:
        """Return trainable parameters in netnodes. Parameters in netnodes with ``is_reference=True``
        or ``fixed=True`` will not be returned.
        :return: A list of trainable parameters.
        :rtype: List[torch.nn.parameter.Parameter]
        """
        parameter_list = list(
            map(
                lambda _net_node: {"params": _net_node.net.parameters()},
                filter(
                    lambda _net_node: not _net_node.is_reference
                    and (not _net_node.fixed),
                    self.netnodes,
                ),
            )
        )
        if len(parameter_list) == 0:
            """To make sure successful initialization of optimizers."""
            parameter_list = [
                torch.nn.parameter.Parameter(
                    data=torch.Tensor([0.0]), requires_grad=True
                )
            ]
            logger.warning("No trainable parameters found!")
        return parameter_list

    @property
    def summary_receiver(self) -> SummaryReceiver:
        try:
            summary_receiver = self.receivers[0]
            assert isinstance(summary_receiver, SummaryReceiver)
        except IndexError:
            raise
        return summary_receiver

    def __str__(self):
        """return sovler information, it will return components recursively"""
        str_list = []
        str_list.append("nets: \n")
        str_list.append("".join([str(net) for net in self.netnodes]))
        str_list.append("domains: \n")
        str_list.append("".join([str(domain) for domain in self.sample_domains]))
        str_list.append("\n")
        str_list.append("optimizer config:\n")
        for i, _class in enumerate(type(self).mro()):
            if _class == Optimizable:
                str_list.append(super(type(self).mro()[i - 1], self).__str__())
        return "".join(str_list)

    def set_param_ranges(self, param_ranges: Dict):
        for domain in self.sample_domains:
            domain.sample_fn.param_ranges = param_ranges

    def set_domain_parameter(self, domain_name: str, parameter_dict: dict):
        domain = self.get_sample_domain(domain_name)
        for key, value in parameter_dict.items():
            domain.sample_fn.__dict__[key] = value

    def get_domain_parameter(self, domain_name: str, parameter: str):
        return self.get_sample_domain(domain_name).sample_fn.__dict__[parameter]

    def get_sample_domain(self, name: str) -> DataNode:
        for value in self.sample_domains:
            if value.name == name:
                return value
        raise KeyError(f"domain {name} not exist!")

    def generate_computation_pipeline(self):
        """Generate computation pipeline for all domains.
        The change of `self.sample_domains` will triger this method.
        """
        samples = self.sample_variables_from_domains()
        in_var, true_out, lambda_out = self.generate_in_out_dict(samples)
        self.vertex_pipelines = {}
        for domain_name, var in in_var.items():
            logger.info(f"Constructing computation graph for domain <{domain_name}>")
            self.vertex_pipelines[domain_name] = VertexTaskPipeline(
                self.netnodes + self.pdes, var, self.outvar_dict_index[domain_name]
            )
            self.vertex_pipelines[domain_name].display(
                os.path.join(self.network_dir, f"{domain_name}_{self.global_step}.png")
            )

    def forward_through_all_graph(
        self, invar_dict: DomainVariables, req_outvar_dict_index: Dict[str, List[str]]
    ) -> DomainVariables:
        outvar_dict = {}
        for (key, req_outvar_names) in req_outvar_dict_index.items():
            outvar_dict[key] = self.vertex_pipelines[key].forward_pipeline(
                invar_dict[key], req_outvar_names
            )
        return outvar_dict

    def append_sample_domain(self, datanode):
        self.sample_domains = self.sample_domains + (datanode,)

    def _generate_dict_index(self) -> None:
        self.invar_dict_index = {
            domain.name: domain.inputs for domain in self.sample_domains
        }
        self.outvar_dict_index = {
            domain.name: domain.outputs for domain in self.sample_domains
        }
        self.lambda_dict_index = {
            domain.name: domain.lambda_outputs for domain in self.sample_domains
        }

    def generate_in_out_dict(
        self, samples: DomainVariables
    ) -> Tuple[DomainVariables, DomainVariables, DomainVariables]:
        invar_dict = {}
        for domain, variable in samples.items():
            inner = {}
            for key, val in variable.items():
                if key in self.invar_dict_index[domain]:
                    inner[key] = val
            invar_dict[domain] = inner

        invar_dict = {
            domain: Variables(
                {
                    key: val
                    for key, val in variable.items()
                    if key in self.invar_dict_index[domain]
                }
            )
            for domain, variable in samples.items()
        }
        outvar_dict = {
            domain: Variables(
                {
                    key: val
                    for key, val in variable.items()
                    if key in self.outvar_dict_index[domain]
                }
            )
            for domain, variable in samples.items()
        }
        lambda_dict = {
            domain: Variables(
                {
                    key: val
                    for key, val in variable.items()
                    if key in self.lambda_dict_index[domain]
                }
            )
            for domain, variable in samples.items()
        }
        return invar_dict, outvar_dict, lambda_dict

    def solve(self):
        """After the solver instance is initialized, the method could be called to solve the entire problem."""
        self.notify(self, message={Signal.SOLVE_START: "default"})
        while self.global_step < self.max_iter:
            loss = self.train_pipe()
            if self.global_step % self.print_freq == 0:
                logger.info("Iteration: {}, Loss: {}".format(self.global_step, loss))
            if self.global_step % self.save_freq == 0:
                self.save()
        logger.info("Training Stage Ends")
        self.notify(self, message={Signal.SOLVE_END: "default"})

    def train_pipe(self):
        """Sample once; calculate the loss once; backward propagation once
        :return: None
        """
        self.notify(self, message={Signal.TRAIN_PIPE_START: "defaults"})
        for opt in self.optimizers:
<<<<<<< HEAD
            print('Running optimization with %s'%(self.optimizer_config['optimizer']))
=======
            # print('Running optimization with %s'%(self.optimizer_config['optimizer']))
>>>>>>> 29eb3bf6
            if self.optimizer_config['optimizer'] == 'LBFGS':
                def closure():
                    opt.zero_grad()
                    samples = self.sample_variables_from_domains()
                    in_var, true_out, lambda_out = self.generate_in_out_dict(samples)
                    pred_out_sample = self.forward_through_all_graph(in_var, self.outvar_dict_index)
                    loss = self.compute_loss(in_var, pred_out_sample, true_out, lambda_out)
                    self.notify(self, message={Signal.BEFORE_BACKWARD: 'defaults'})
                    loss.backward()
                    return loss
                opt.step(closure)

            else:
                opt.zero_grad()
                samples = self.sample_variables_from_domains()
                in_var, true_out, lambda_out = self.generate_in_out_dict(samples)
                pred_out_sample = self.forward_through_all_graph(in_var, self.outvar_dict_index)
                try:
                    loss = self.compute_loss(in_var, pred_out_sample, true_out, lambda_out)
                except RuntimeError:
                    raise
                self.notify(self, message={Signal.BEFORE_BACKWARD: 'defaults'})
                loss.backward()
                opt.step()
                
        samples = self.sample_variables_from_domains()
        in_var, true_out, lambda_out = self.generate_in_out_dict(samples)
        pred_out_sample = self.forward_through_all_graph(in_var, self.outvar_dict_index)
        loss = self.compute_loss(in_var, pred_out_sample, true_out, lambda_out)
        
        self.global_step += 1

        for scheduler in self.schedulers:
            scheduler.step(self.global_step)
        self.notify(self, message={Signal.TRAIN_PIPE_END: "defaults"})
        return loss

    def compute_loss(
        self,
        in_var: DomainVariables,
        pred_out_sample: DomainVariables,
        true_out: DomainVariables,
        lambda_out: DomainVariables,
    ) -> torch.Tensor:
        """Compute the total loss in one epoch."""
        diff = dict()
        for domain_name, domain_val in true_out.items():
            if len(domain_val) == 0:
                continue
            diff[domain_name] = (
                pred_out_sample[domain_name] - domain_val.to_torch_tensor_()
            )
            diff[domain_name].update(lambda_out[domain_name])
            diff[domain_name].update(area=in_var[domain_name]["area"])

        for domain, var in diff.items():
            lambda_diff = dict()
            for constraint, _ in var.items():
                if "lambda_" + constraint in in_var[domain].keys():
                    lambda_diff["lambda_" + constraint] = in_var[domain][
                        "lambda_" + constraint
                    ]
            var.update(lambda_diff)

        self.loss_component = Variables(
            ChainMap(
                *[
                    diff[domain_name].weighted_loss(
                        f"{domain_name}_loss",
                        loss_function=self.domain_losses[domain_name],
                    )
                    for domain_name, domain_val in diff.items()
                ]
            )
        )
        self.notify(self, message={Signal.BEFORE_COMPUTE_LOSS: {**self.loss_component}})
        loss = sum(
            {
                domain_name: self.get_sample_domain(domain_name).sigma
                * self.loss_component[f"{domain_name}_loss"]
                for domain_name in diff
            }.values()
        )
        self.notify(
            self,
            message={
                Signal.AFTER_COMPUTE_LOSS: {
                    **self.loss_component,
                    **{"total_loss": loss},
                }
            },
        )
        return loss

    def infer_step(self, domain_attr: Dict[str, List[str]]) -> DomainVariables:
        """Specify a domain and required fields for inference.
        :param domain_attr: A map from a domain name to the list of required outputs on the domain.
        :type domain_attr: Dict[str, List[str]]
        :return: A dict of variables which are required.
        :rtype: Dict[str, Variables]
        """
        samples = self.sample_variables_from_domains()
        in_var, true_out, lambda_out = self.generate_in_out_dict(samples)
        pred_out_sample = self.forward_through_all_graph(in_var, domain_attr)
        return pred_out_sample

    def sample_variables_from_domains(self) -> DomainVariables:
        return {data_node.name: data_node.sample() for data_node in self.sample_domains}

    def save(self):
        """Save parameters of netnodes and the global step to `model.ckpt`."""
        save_path = os.path.join(self.network_dir, "model.ckpt")
        logger.info("save to path: {}".format(os.path.abspath(save_path)))
        save_dict = {
            f"{net_node.name}_dict": net_node.state_dict()
            for net_node in filter(lambda _net: not _net.is_reference, self.netnodes)
        }
        for i, opt in enumerate(self.optimizers):
            save_dict["optimizer_{}_dict".format(i)] = opt.state_dict()
        save_dict["global_step"] = self.global_step
        torch.save(save_dict, save_path)

    def init_load(self):
        for network_dir in self.init_network_dirs:
            save_path = os.path.join(network_dir, "model.ckpt")
            save_dict = torch.load(save_path)
            for net_node in self.netnodes:
                if (
                    f"{net_node.name}_dict" in save_dict.keys()
                    and not net_node.is_reference
                ):
                    net_node.load_state_dict(save_dict[f"{net_node.name}_dict"])
                    logger.info(f"Successfully loading initialization {net_node.name}.")

    def load(self):
        """Load parameters of netnodes and the global step from `model.ckpt`."""
        save_path = os.path.join(self.network_dir, "model.ckpt")
        if not idrlnet.GPU_ENABLED:
            save_dict = torch.load(save_path, map_location=torch.device("cpu"))
        else:
            save_dict = torch.load(save_path)
        # todo: save on CPU, load on GPU
        for i, opt in enumerate(self.optimizers):
            opt.load_state_dict(save_dict["optimizer_{}_dict".format(i)])
        self.global_step = save_dict["global_step"]
        for net_node in self.netnodes:
            if (
                f"{net_node.name}_dict" in save_dict.keys()
                and not net_node.is_reference
            ):
                net_node.load_state_dict(save_dict[f"{net_node.name}_dict"])
                logger.info(f"Successfully loading {net_node.name}.")

    def configure_optimizers(self):
        """
        Call interfaces of ``Optimizable``
        """
        opt = self.optimizer_config["optimizer"]
        if isinstance(opt, str) and opt in Optimizable.OPTIMIZER_MAP:
            opt = Optimizable.OPTIMIZER_MAP[opt](
                self.trainable_parameters,
                **{k: v for k, v in self.optimizer_config.items() if k != "optimizer"},
            )
        elif isinstance(opt, Callable):
            opt = opt
        else:
            raise NotImplementedError(
                "The optimizer is not implemented. You may use one of the following optimizer:\n"
                + "\n".join(Optimizable.OPTIMIZER_MAP.keys())
                + '\n Example: opt_config=dict(optimizer="Adam", lr=1e-3)'
            )

        lr_scheduler = self.schedule_config["scheduler"]
        if isinstance(lr_scheduler, str) and lr_scheduler in Optimizable.SCHEDULE_MAP:
            lr_scheduler = Optimizable.SCHEDULE_MAP[lr_scheduler](
                opt,
                **{k: v for k, v in self.schedule_config.items() if k != "scheduler"},
            )
        elif isinstance(lr_scheduler, Callable):
            lr_scheduler = lr_scheduler
        else:
            raise NotImplementedError(
                "The scheduler is not implemented. You may use one of the following scheduler:\n"
                + "\n".join(Optimizable.SCHEDULE_MAP.keys())
                + '\n Example: schedule_config=dict(scheduler="ExponentialLR", gamma=0.999'
            )
        self.optimizers = [opt]
        self.schedulers = [lr_scheduler]<|MERGE_RESOLUTION|>--- conflicted
+++ resolved
@@ -312,11 +312,7 @@
         """
         self.notify(self, message={Signal.TRAIN_PIPE_START: "defaults"})
         for opt in self.optimizers:
-<<<<<<< HEAD
-            print('Running optimization with %s'%(self.optimizer_config['optimizer']))
-=======
             # print('Running optimization with %s'%(self.optimizer_config['optimizer']))
->>>>>>> 29eb3bf6
             if self.optimizer_config['optimizer'] == 'LBFGS':
                 def closure():
                     opt.zero_grad()
