# Configuration file for the Sphinx documentation builder.
#
# This file only contains a selection of the most common options. For a full
# list see the documentation:
# https://www.sphinx-doc.org/en/master/usage/configuration.html

# -- Path setup --------------------------------------------------------------

# If extensions (or modules to document with autodoc) are in another directory,
# add these directories to sys.path here. If the directory is relative to the
# documentation root, use os.path.abspath to make it absolute, like shown here.
#
import os
import sys

sys.path.insert(0, os.path.abspath(".."))

# -- Project information -----------------------------------------------------

project = "idrlnet"
copyright = "2023, IDRL"
author = "IDRL"

# The full version, including alpha/beta/rc tags
<<<<<<< HEAD
release = "2.0.0-rc3"
=======
release = "2.0.0"
>>>>>>> 4952fe6d

# -- General configuration ---------------------------------------------------

# Add any Sphinx extension module names here, as strings. They can be
# extensions coming with Sphinx (named 'sphinx.ext.*') or your custom
# ones.
extensions = [
    "sphinx.ext.autodoc",
    "sphinx.ext.mathjax",
    "sphinx.ext.napoleon",
    "sphinx.ext.viewcode",
    "myst_parser",
    "sphinx.ext.autosectionlabel",
]

# Add any paths that contain templates here, relative to this directory.
templates_path = ["_templates"]

source_suffix = {
    ".rst": "restructuredtext",
    ".txt": "markdown",
    ".md": "markdown",
}
# List of patterns, relative to source directory, that match files and
# directories to ignore when looking for source files.
# This pattern also affects html_static_path and html_extra_path.
exclude_patterns = ["_build", "Thumbs.db", ".DS_Store"]

# -- Options for HTML output -------------------------------------------------

# The theme to use for HTML and HTML Help pages.  See the documentation for
# a list of builtin themes.
#
html_theme = "sphinx_rtd_theme"

# Add any paths that contain custom static files (such as style sheets) here,
# relative to this directory. They are copied after the builtin static files,
# so a file named "default.css" will overwrite the builtin "default.css".
html_static_path = ["_static"]

# for MarkdownParser
from sphinx_markdown_parser.parser import MarkdownParser  # noqa


# def setup(app):
#     # app.add_source_suffix('.md', 'markdown')
#     # app.add_source_parser(MarkdownParser)
#     app.add_config_value('markdown_parser_config', {
#         'auto_toc_tree_section': 'Content',
#         'enable_auto_doc_ref': True,
#         'enable_auto_toc_tree': True,
#         'enable_eval_rst': True,
#         'extensions': [
#             'extra',
#             'nl2br',
#             'sane_lists',
#             'smarty',
#             'toc',
#             'wikilinks',
#             'pymdownx.arithmatex',
#         ],
#     }, True)<|MERGE_RESOLUTION|>--- conflicted
+++ resolved
@@ -22,11 +22,8 @@
 author = "IDRL"
 
 # The full version, including alpha/beta/rc tags
-<<<<<<< HEAD
-release = "2.0.0-rc3"
-=======
+
 release = "2.0.0"
->>>>>>> 4952fe6d
 
 # -- General configuration ---------------------------------------------------
 
