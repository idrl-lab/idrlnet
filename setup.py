import setuptools
import os
import pathlib

here = pathlib.Path(__file__).parent.resolve()
long_description = (here / "README.md").read_text(encoding="utf-8")


def load_requirements(path_dir=here, comment_char="#"):
    with open(os.path.join(path_dir, "requirements.txt"), "r") as file:
        lines = [line.strip() for line in file.readlines()]
    requirements = []
    for line in lines:
        # filer all comments
        if comment_char in line:
            line = line[: line.index(comment_char)]
        if line:  # if requirement is not empty
            requirements.append(line)
    return requirements


setuptools.setup(
    name="idrlnet",  # Replace with your own username
<<<<<<< HEAD
    version="2.0.0-rc3",
=======
    version="2.0.0",
>>>>>>> 4952fe6d
    author="Intelligent Design & Robust Learning lab",
    author_email="weipeng@deepinfar.cn",
    description="IDRLnet",
    long_description=long_description,
    long_description_content_type="text/markdown",
    url="https://github.com/idrl-lab/idrlnet",
    packages=setuptools.find_packages(),
    classifiers=[
        "Programming Language :: Python :: 3",
        "Programming Language :: Python :: 3.7",
        "Programming Language :: Python :: 3.8",
        "Programming Language :: Python :: 3.9",
        "License :: OSI Approved :: Apache Software License",
        "Operating System :: OS Independent",
        "Environment :: Console",
        "Intended Audience :: Developers",
        "Topic :: Scientific/Engineering :: Artificial Intelligence",
    ],
    python_requires=">=3.6",
    install_requires=load_requirements(),
)<|MERGE_RESOLUTION|>--- conflicted
+++ resolved
@@ -21,11 +21,7 @@
 
 setuptools.setup(
     name="idrlnet",  # Replace with your own username
-<<<<<<< HEAD
-    version="2.0.0-rc3",
-=======
     version="2.0.0",
->>>>>>> 4952fe6d
     author="Intelligent Design & Robust Learning lab",
     author_email="weipeng@deepinfar.cn",
     description="IDRLnet",
